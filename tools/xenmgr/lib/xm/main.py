#!/usr/bin/python
import sys

from xenmgr import PrettyPrint
from xenmgr import sxp
from xenmgr.XendClient import server
from xenmgr.xm import create, shutdown

class Xm:

    def __init__(self):
        self.prog = 'xm'
        pass

    def err(self, msg):
        print >>sys.stderr, "Error:", msg
        sys.exit(1)

    def main(self, args):
        self.prog = args[0]
        if len(args) < 2:
            self.err("Missing command\nTry '%s help' for more information."
                     % self.prog)
        prog = 'xm_' + args[1]
        help = self.helparg(args)
        fn = getattr(self, prog, self.unknown)
        fn(help, args[1:])

    def helparg(self, args):
        for a in args:
            if a in ['-h', '--help']:
                return 1
        return 0

    def unknown(self, help, args):
        self.err("Unknown command: %s\nTry '%s help' for more information."
                 % (args[0], self.prog))

    def help(self, meth, args):
        name = meth[3:]
        f = getattr(self, meth)
        print "%-14s %s" % (name, f.__doc__ or '')

    def xm_help(self, help, args):
        """Print help."""
        for k in dir(self):
            if not k.startswith('xm_'): continue
            self.help(k, args)
        print "\nTry '%s CMD -h' for help on CMD" % self.prog
                
    def xm_create(self, help, args):
        """Create a domain."""
        create.main(args)

    def xm_save(self, help, args):
        """Save domain state to file."""
        if help:
            print args[0], "DOM FILE"
            print "\nSave domain with id DOM to FILE."
            return
        if len(args) < 3: self.err("%s: Missing arguments" % args[0])
        dom = args[1]
        filename = args[2]
        server.xend_domain_save(dom, filename)

    def xm_restore(self, help, args):
        """Create a domain from a saved state."""
        if help:
            print args[0], "FILE"
            print "\nRestore a domain from FILE."
        if len(args) < 2: self.err("%s: Missing file" % args[0])
        filename = args[1]
        server.xend_domain_restore(None, filename)

    def xm_domains(self, help, args):
        """List domains."""
        if help: self.help('xm_' + args[0], args); return
        doms = server.xend_domains()
        doms.sort()
        print 'Dom  Name             Mem(MB)  CPU  State  Time(s)'
        for dom in doms:
            info = server.xend_domain(dom)
            d = {}
            d['dom'] = int(dom)
            d['name'] = sxp.child_value(info, 'name', '??')
            d['mem'] = int(sxp.child_value(info, 'memory', '0'))
            d['cpu'] = int(sxp.child_value(info, 'cpu', '0'))
            d['state'] = sxp.child_value(info, 'state', '??')
            d['cpu_time'] = float(sxp.child_value(info, 'cpu_time', '0'))
            print ("%(dom)-4d %(name)-16s %(mem)7d  %(cpu)3d  %(state)5s  %(cpu_time)7.1f" % d)

    def xm_domain(self, help, args):
        """Get information about a domain."""
        if help:
            print args[0], 'DOM'
            print '\nGet information about domain DOM.'
            return
        if len(args) < 2: self.err("%s: Missing domain" % args[0])
        dom = args[1]
        info = server.xend_domain(dom)
        PrettyPrint.prettyprint(info)
        print

    def xm_halt(self, help, args):
        """Terminate a domain immediately."""
        if help:
            print args[0], 'DOM'
            print '\nTerminate domain DOM immediately.'
            return
        if len(args) < 2: self.err("%s: Missing domain" % args[0])
        dom = args[1]
        server.xend_domain_halt(dom)

    def xm_shutdown(self, help, args):
        """Shutdown a domain."""
        shutdown.main(args)

    def xm_pause(self, help, args):
        """Pause execution of a domain."""
        if help:
            print args[0], 'DOM'
            print '\nPause execution of domain DOM.'
            return
        if len(args) < 2: self.err("%s: Missing domain" % args[0])
        dom = args[1]
        server.xend_domain_pause(dom)

    def xm_unpause(self, help, args):
<<<<<<< HEAD
        """Unpause a paused domain."""
        if help:
            print args[0], 'DOM'
            print '\nUnpause execution of domain DOM.'
=======
        """(Re)start execution of a domain."""
        if help:
            print args[0], 'DOM'
            print '\n(Re)start execution of domain DOM.'
>>>>>>> 08b6ae54
            return
        if len(args) < 2: self.err("%s: Missing domain" % args[0])
        dom = args[1]
        server.xend_domain_unpause(dom)

    def xm_pincpu(self, help, args):
        """Pin a domain to a cpu. """
        if help:
            print args[0],'DOM CPU'
            print '\nPin domain DOM to cpu CPU.'
            return
        if len(args) != 3: self.err("%s: Invalid argument(s)" % args[0])
        v = map(int, args[1:3])
        server.xend_domain_pincpu(*v)

    def xm_bvt(self, help, args):
        """Set BVT scheduler parameters."""
        if help:
            print args[0], "DOM MCUADV WARP WARPL WARPU"
            print '\nSet Borrowed Virtual Time scheduler parameters.'
            return
        if len(args) != 6: self.err("%s: Invalid argument(s)" % args[0])
        v = map(int, args[1:6])
        server.xend_domain_cpu_bvt_set(*v)

    def xm_bvtslice(self, help, args):
        """Set the BVT scheduler slice."""
        if help:
            print args[0], 'SLICE'
            print '\nSet Borrowed Virtual Time scheduler slice.'
            return
        if len(args) < 2: self.err('%s: Missing slice' % args[0])
        server.xend_node_cpu_bvt_slice_set(slice)

    def xm_atropos(self, help, args):
        """Set atropos parameters."""
        if help:
            print args[0], "DOM PERIOD SLICE LATENCY XTRATIME"
            print "\nSet atropos parameters."
            return
        if len(args) != 5: self.err("%s: Invalid argument(s)" % args[0])
        v = map(int, args[1:5])
        server.xend_domain_cpu_atropos_set(*v)

    def xm_rrobin(self, help, args):
        """Set round robin slice."""
        if help:
            print args[0], "SLICE"
            print "\nSet round robin scheduler slice."
            return
        if len(args) != 2: self.err("%s: Invalid argument(s)" % args[0])
        rrslice = int(args[1])
        server.xend_node_rrobin_set(rrslice)

    def xm_info(self, help, args):
        """Get information about the xen host."""
        if help: self.help('xm_' + args[0], args); return
        info = server.xend_node()
        for x in info[1:]:
            print "%-23s:" % x[0], x[1]

    def xm_consoles(self, help, args):
        """Get information about domain consoles."""
        if help: self.help('xm_' + args[0], args); return
        l = server.xend_consoles()
        print "Dom Port  Id"
        for x in l:
            info = server.xend_console(x)
            d = {}
            d['dom'] = sxp.child(info, 'dst', ['dst', '?', '?'])[1]
            d['port'] = sxp.child_value(info, 'port', '?')
            d['id'] = sxp.child_value(info, 'id', '?')
            print "%(dom)3s %(port)4s %(id)3s" % d

    def xm_console(self, help, args):
        """Open a console to a domain."""
        if help:
            print "console DOM"
            print "\nOpen a console to domain DOM."
            return
        if len(args) < 2: self.err("%s: Missing domain" % args[0])
        dom = args[1]
        info = server.xend_domain(dom)
        console = sxp.child(info, "console")
        if not console:
            self.err("No console information")
        port = sxp.child_value(console, "port")
        from xenctl import console_client
        console_client.connect("localhost", int(port))

def main(args):
    xm = Xm()
    xm.main(args)<|MERGE_RESOLUTION|>--- conflicted
+++ resolved
@@ -126,17 +126,10 @@
         server.xend_domain_pause(dom)
 
     def xm_unpause(self, help, args):
-<<<<<<< HEAD
         """Unpause a paused domain."""
         if help:
             print args[0], 'DOM'
             print '\nUnpause execution of domain DOM.'
-=======
-        """(Re)start execution of a domain."""
-        if help:
-            print args[0], 'DOM'
-            print '\n(Re)start execution of domain DOM.'
->>>>>>> 08b6ae54
             return
         if len(args) < 2: self.err("%s: Missing domain" % args[0])
         dom = args[1]
