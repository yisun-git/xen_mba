/******************************************************************************
 * vbd.c
 * 
 * XenLinux virtual block-device driver (xvd).
 * 
 * Copyright (c) 2003-2004, Keir Fraser & Steve Hand
 * Modifications by Mark A. Williamson are (c) Intel Research Cambridge
 * Copyright (c) 2004-2005, Christian Limpach
 * 
 * This file may be distributed separately from the Linux kernel, or
 * incorporated into other software packages, subject to the following license:
 * 
 * Permission is hereby granted, free of charge, to any person obtaining a copy
 * of this source file (the "Software"), to deal in the Software without
 * restriction, including without limitation the rights to use, copy, modify,
 * merge, publish, distribute, sublicense, and/or sell copies of the Software,
 * and to permit persons to whom the Software is furnished to do so, subject to
 * the following conditions:
 * 
 * The above copyright notice and this permission notice shall be included in
 * all copies or substantial portions of the Software.
 * 
 * THE SOFTWARE IS PROVIDED "AS IS", WITHOUT WARRANTY OF ANY KIND, EXPRESS OR
 * IMPLIED, INCLUDING BUT NOT LIMITED TO THE WARRANTIES OF MERCHANTABILITY,
 * FITNESS FOR A PARTICULAR PURPOSE AND NONINFRINGEMENT. IN NO EVENT SHALL THE
 * AUTHORS OR COPYRIGHT HOLDERS BE LIABLE FOR ANY CLAIM, DAMAGES OR OTHER
 * LIABILITY, WHETHER IN AN ACTION OF CONTRACT, TORT OR OTHERWISE, ARISING
 * FROM, OUT OF OR IN CONNECTION WITH THE SOFTWARE OR THE USE OR OTHER DEALINGS
 * IN THE SOFTWARE.
 */

#include "block.h"
#include <linux/blkdev.h>
#include <linux/list.h>

/*
 * For convenience we distinguish between ide, scsi and 'other' (i.e.,
 * potentially combinations of the two) in the naming scheme and in a few other
 * places.
 */

#define NUM_IDE_MAJORS 10
#define NUM_SCSI_MAJORS 9
#define NUM_VBD_MAJORS 1

struct lvdisk
{
    blkif_sector_t capacity; /*  0: Size in terms of 512-byte sectors.   */
    blkif_vdev_t   device;   /*  8: Device number (opaque 16 bit value). */
    u16            info; 
    struct list_head list;
};

static struct xlbd_type_info xlbd_ide_type = {
    .partn_shift = 6,
    .disks_per_major = 2,
    .devname = "ide",
    .diskname = "hd",
};

static struct xlbd_type_info xlbd_scsi_type = {
    .partn_shift = 4,
    .disks_per_major = 16,
    .devname = "sd",
    .diskname = "sd",
};

static struct xlbd_type_info xlbd_vbd_type = {
    .partn_shift = 4,
    .disks_per_major = 16,
    .devname = "xvd",
    .diskname = "xvd",
};

static struct xlbd_major_info *major_info[NUM_IDE_MAJORS + NUM_SCSI_MAJORS +
                                         NUM_VBD_MAJORS];

#define XLBD_MAJOR_IDE_START    0
#define XLBD_MAJOR_SCSI_START   (NUM_IDE_MAJORS)
#define XLBD_MAJOR_VBD_START    (NUM_IDE_MAJORS + NUM_SCSI_MAJORS)

#define XLBD_MAJOR_IDE_RANGE    XLBD_MAJOR_IDE_START ... XLBD_MAJOR_SCSI_START - 1
#define XLBD_MAJOR_SCSI_RANGE   XLBD_MAJOR_SCSI_START ... XLBD_MAJOR_VBD_START - 1
#define XLBD_MAJOR_VBD_RANGE    XLBD_MAJOR_VBD_START ... XLBD_MAJOR_VBD_START + NUM_VBD_MAJORS - 1

/* Information about our VBDs. */
#define MAX_VBDS 64
struct list_head vbds_list;

struct request_queue *xlbd_blk_queue = NULL;

#define MAJOR_XEN(dev) ((dev)>>8)
#define MINOR_XEN(dev) ((dev) & 0xff)

static struct block_device_operations xlvbd_block_fops = 
{
    .owner  = THIS_MODULE,
    .open  = blkif_open,
    .release = blkif_release,
    .ioctl  = blkif_ioctl,
};

spinlock_t blkif_io_lock = SPIN_LOCK_UNLOCKED;

static struct lvdisk *xlvbd_device_alloc(void)
{
    struct lvdisk *disk;

    disk = kmalloc(sizeof(*disk), GFP_KERNEL);
<<<<<<< HEAD
    if (disk) {
=======
    if (disk != NULL) {
>>>>>>> 642d0333
        memset(disk, 0, sizeof(*disk));
        INIT_LIST_HEAD(&disk->list);
    }
    return disk;
}

static void xlvbd_device_free(struct lvdisk *disk)
{
    list_del(&disk->list);
    kfree(disk);
}

<<<<<<< HEAD
static vdisk_t * xlvbd_probe(int *ret)
=======
static vdisk_t *xlvbd_probe(int *ret)
>>>>>>> 642d0333
{
    blkif_response_t rsp;
    blkif_request_t req;
    vdisk_t *disk_info = NULL;
    unsigned long buf;
    int nr;

    buf = __get_free_page(GFP_KERNEL);
<<<<<<< HEAD
    if ( !buf )
=======
    if ((void *)buf == NULL)
>>>>>>> 642d0333
        goto out;

    memset(&req, 0, sizeof(req));
    req.operation = BLKIF_OP_PROBE;
    req.nr_segments = 1;
#ifdef CONFIG_XEN_BLKDEV_GRANT
    blkif_control_probe_send(&req, &rsp,
                             (unsigned long)(virt_to_machine(buf)));
#else
    req.frame_and_sects[0] = virt_to_machine(buf) | 7;

    blkif_control_send(&req, &rsp);
#endif
    if ( rsp.status <= 0 ) {
<<<<<<< HEAD
        printk(KERN_ALERT "Could not probe disks (%d)\n", rsp.status);
=======
        WPRINTK("Could not probe disks (%d)\n", rsp.status);
>>>>>>> 642d0333
        goto out;
    }
    nr = rsp.status;
    if ( nr > MAX_VBDS )
        nr = MAX_VBDS;
<<<<<<< HEAD

    disk_info = kmalloc(nr * sizeof(vdisk_t), GFP_KERNEL);
    if ( disk_info )
        memcpy(disk_info, (void *) buf, nr * sizeof(vdisk_t));
    if ( ret )
        *ret = nr;
=======

    disk_info = kmalloc(nr * sizeof(vdisk_t), GFP_KERNEL);
    if (disk_info != NULL)
        memcpy(disk_info, (void *) buf, nr * sizeof(vdisk_t));

    if (ret != NULL)
        *ret = nr;

>>>>>>> 642d0333
out:
    free_page(buf);
    return disk_info;
}

<<<<<<< HEAD
static struct xlbd_major_info *xlbd_alloc_major_info(int major, int minor, int index)
=======
static struct xlbd_major_info *xlbd_alloc_major_info(
    int major, int minor, int index)
>>>>>>> 642d0333
{
    struct xlbd_major_info *ptr;

    ptr = kmalloc(sizeof(struct xlbd_major_info), GFP_KERNEL);
<<<<<<< HEAD
    if ( !ptr )
        return NULL;

    memset(ptr, 0, sizeof(struct xlbd_major_info));

    ptr->major = major;

=======
    if (ptr == NULL)
        return NULL;

    memset(ptr, 0, sizeof(struct xlbd_major_info));

    ptr->major = major;

>>>>>>> 642d0333
    switch (index) {
    case XLBD_MAJOR_IDE_RANGE:
        ptr->type = &xlbd_ide_type;
        ptr->index = index - XLBD_MAJOR_IDE_START;
        break;
    case XLBD_MAJOR_SCSI_RANGE:
        ptr->type = &xlbd_scsi_type;
        ptr->index = index - XLBD_MAJOR_SCSI_START;
        break;
    case XLBD_MAJOR_VBD_RANGE:
        ptr->type = &xlbd_vbd_type;
        ptr->index = index - XLBD_MAJOR_VBD_START;
        break;
    }
    
<<<<<<< HEAD
    if ( register_blkdev(ptr->major, ptr->type->devname) ) {
        printk(KERN_ALERT "XL VBD: can't get major %d with name %s\n",
                    ptr->major, ptr->type->devname);
        kfree(ptr);
        return NULL;
    }

    devfs_mk_dir(ptr->type->devname);
    major_info[index] = ptr;
    return ptr;
}

static struct xlbd_major_info *xlbd_get_major_info(int device)
{
    int major, minor, index;

    major = MAJOR_XEN(device);
    minor = MINOR_XEN(device);

    switch (major) {
    case IDE0_MAJOR: index = 0; break;
    case IDE1_MAJOR: index = 1; break;
    case IDE2_MAJOR: index = 2; break;
    case IDE3_MAJOR: index = 3; break;
    case IDE4_MAJOR: index = 4; break;
    case IDE5_MAJOR: index = 5; break;
    case IDE6_MAJOR: index = 6; break;
    case IDE7_MAJOR: index = 7; break;
    case IDE8_MAJOR: index = 8; break;
    case IDE9_MAJOR: index = 9; break;
    case SCSI_DISK0_MAJOR: index = 10; break;
    case SCSI_DISK1_MAJOR ... SCSI_DISK7_MAJOR:
        index = 11 + major - SCSI_DISK1_MAJOR;
        break;
    case SCSI_CDROM_MAJOR: index = 18; break;
    default: index = 19; break;
    }

    return major_info[index]
        ? major_info[index]
        : xlbd_alloc_major_info(major, minor, index);
}

static int xlvbd_blk_queue_alloc(struct xlbd_type_info *type)
{
    xlbd_blk_queue = blk_init_queue(do_blkif_request, &blkif_io_lock);
    if ( !xlbd_blk_queue )
        return -1;

    elevator_init(xlbd_blk_queue, "noop");

    /*
    * Turn off barking 'headactive' mode. We dequeue
    * buffer heads as soon as we pass them to back-end
    * driver.
    */
    blk_queue_headactive(xlbd_blk_queue, 0);

    /* Hard sector size and max sectors impersonate the equiv. hardware. */
    blk_queue_hardsect_size(xlbd_blk_queue, 512);
    blk_queue_max_sectors(xlbd_blk_queue, 512);

    /* Each segment in a request is up to an aligned page in size. */
    blk_queue_segment_boundary(xlbd_blk_queue, PAGE_SIZE - 1);
    blk_queue_max_segment_size(xlbd_blk_queue, PAGE_SIZE);

    /* Ensure a merged request will fit in a single I/O ring slot. */
    blk_queue_max_phys_segments(xlbd_blk_queue, BLKIF_MAX_SEGMENTS_PER_REQUEST);
    blk_queue_max_hw_segments(xlbd_blk_queue, BLKIF_MAX_SEGMENTS_PER_REQUEST);

    /* Make sure buffer addresses are sector-aligned. */
    blk_queue_dma_alignment(xlbd_blk_queue, 511);
    return 0;
}

struct gendisk *xlvbd_alloc_gendisk(struct xlbd_major_info *mi, int minor,
                    vdisk_t *disk)
{
    struct gendisk *gd;
    struct xlbd_disk_info *di;
    int nb_minors;

    di = kmalloc(sizeof(struct xlbd_disk_info), GFP_KERNEL);
    if ( !di )
=======
    if (register_blkdev(ptr->major, ptr->type->devname)) {
        WPRINTK("can't get major %d with name %s\n",
                ptr->major, ptr->type->devname);
        kfree(ptr);
        return NULL;
    }

    devfs_mk_dir(ptr->type->devname);
    major_info[index] = ptr;
    return ptr;
}

static struct xlbd_major_info *xlbd_get_major_info(int device)
{
    int major, minor, index;

    major = MAJOR_XEN(device);
    minor = MINOR_XEN(device);

    switch (major) {
    case IDE0_MAJOR: index = 0; break;
    case IDE1_MAJOR: index = 1; break;
    case IDE2_MAJOR: index = 2; break;
    case IDE3_MAJOR: index = 3; break;
    case IDE4_MAJOR: index = 4; break;
    case IDE5_MAJOR: index = 5; break;
    case IDE6_MAJOR: index = 6; break;
    case IDE7_MAJOR: index = 7; break;
    case IDE8_MAJOR: index = 8; break;
    case IDE9_MAJOR: index = 9; break;
    case SCSI_DISK0_MAJOR: index = 10; break;
    case SCSI_DISK1_MAJOR ... SCSI_DISK7_MAJOR:
        index = 11 + major - SCSI_DISK1_MAJOR;
        break;
    case SCSI_CDROM_MAJOR: index = 18; break;
    default: index = 19; break;
    }

    return ((major_info[index] != NULL) ? major_info[index] :
            xlbd_alloc_major_info(major, minor, index));
}

static int xlvbd_blk_queue_alloc(struct xlbd_type_info *type)
{
    xlbd_blk_queue = blk_init_queue(do_blkif_request, &blkif_io_lock);
    if (xlbd_blk_queue == NULL)
        return -1;

    elevator_init(xlbd_blk_queue, "noop");

    /*
    * Turn off barking 'headactive' mode. We dequeue
    * buffer heads as soon as we pass them to back-end
    * driver.
    */
    blk_queue_headactive(xlbd_blk_queue, 0);

    /* Hard sector size and max sectors impersonate the equiv. hardware. */
    blk_queue_hardsect_size(xlbd_blk_queue, 512);
    blk_queue_max_sectors(xlbd_blk_queue, 512);

    /* Each segment in a request is up to an aligned page in size. */
    blk_queue_segment_boundary(xlbd_blk_queue, PAGE_SIZE - 1);
    blk_queue_max_segment_size(xlbd_blk_queue, PAGE_SIZE);

    /* Ensure a merged request will fit in a single I/O ring slot. */
    blk_queue_max_phys_segments(xlbd_blk_queue, BLKIF_MAX_SEGMENTS_PER_REQUEST);
    blk_queue_max_hw_segments(xlbd_blk_queue, BLKIF_MAX_SEGMENTS_PER_REQUEST);

    /* Make sure buffer addresses are sector-aligned. */
    blk_queue_dma_alignment(xlbd_blk_queue, 511);
    return 0;
}

struct gendisk *xlvbd_alloc_gendisk(
    struct xlbd_major_info *mi, int minor, vdisk_t *disk)
{
    struct gendisk *gd;
    struct xlbd_disk_info *di;
    int nr_minors = 1;

    di = kmalloc(sizeof(struct xlbd_disk_info), GFP_KERNEL);
    if (di == NULL)
>>>>>>> 642d0333
        goto out;
    di->mi = mi;
    di->xd_device = disk->device;

<<<<<<< HEAD
    nb_minors = ((minor & ((1 << mi->type->partn_shift) - 1)) == 0)
            ? mi->type->partn_per_major
            : 1;

    gd = alloc_disk(nb_minors);
    if ( !gd )
        goto out;

    if ( nb_minors > 1 )
        sprintf(gd->disk_name, "%s%c", mi->type->diskname,
                'a' + mi->index * mi->type->partn_per_major +
                    (minor >> mi->type->partn_shift));
    else
        sprintf(gd->disk_name, "%s%c%d", mi->type->diskname,
                'a' + mi->index * mi->type->partn_per_major +
                    (minor >> mi->type->partn_shift),
=======
    /* Full disk rather than a single partition? */
    if ((minor & ((1 << mi->type->partn_shift) - 1)) == 0)
        nr_minors = 1 << mi->type->partn_shift;

    gd = alloc_disk(nr_minors);
    if ( !gd )
        goto out;

    if ( nr_minors > 1 ) /* full disk? */
        sprintf(gd->disk_name, "%s%c", mi->type->diskname,
                'a' + mi->index * mi->type->disks_per_major +
                    (minor >> mi->type->partn_shift));
    else
        sprintf(gd->disk_name, "%s%c%d", mi->type->diskname,
                'a' + mi->index * mi->type->disks_per_major +
                (minor >> mi->type->partn_shift),
>>>>>>> 642d0333
                minor & ((1 << mi->type->partn_shift) - 1));

    gd->major = mi->major;
    gd->first_minor = minor;
    gd->fops = &xlvbd_block_fops;
    gd->private_data = di;
    set_capacity(gd, disk->capacity);

<<<<<<< HEAD
    if ( !xlbd_blk_queue )
        if ( xlvbd_blk_queue_alloc(mi->type) )
=======
    if ((xlbd_blk_queue == NULL) && xlvbd_blk_queue_alloc(mi->type))
>>>>>>> 642d0333
            goto out_gendisk;

    gd->queue = xlbd_blk_queue;
    add_disk(gd);
    return gd;
<<<<<<< HEAD
out_gendisk:
    printk(KERN_ALERT "error gendisk\n");
    del_gendisk(gd);
out:
    printk(KERN_ALERT "error out\n");
=======

out_gendisk:
    del_gendisk(gd);
out:
>>>>>>> 642d0333
    kfree(di);
    return NULL;
}

static int xlvbd_device_add(struct list_head *list, vdisk_t *disk)
{
    struct lvdisk *new;
    int minor;
    dev_t device;
    struct block_device *bd;
    struct gendisk *gd;
    struct xlbd_major_info *mi;

    mi = xlbd_get_major_info(disk->device);
<<<<<<< HEAD
    if ( !mi )
        return -EPERM;

    new = xlvbd_device_alloc();
    if ( !new )
=======
    if (mi == NULL)
        return -EPERM;

    new = xlvbd_device_alloc();
    if (new == NULL)
>>>>>>> 642d0333
        return -1;
    new->capacity = disk->capacity;
    new->device = disk->device;
    new->info = disk->info;
    
    minor = MINOR_XEN(disk->device);
    device = MKDEV(mi->major, minor);
    
    bd = bdget(device);
<<<<<<< HEAD
    if ( !bd )
        goto out;
    
    gd = xlvbd_alloc_gendisk(mi, minor, disk);
    if ( !gd )
        goto out_bd;

    if ( VDISK_READONLY(disk->info) )
=======
    if (bd == NULL)
        goto out;
    
    gd = xlvbd_alloc_gendisk(mi, minor, disk);
    if (gd == NULL)
        goto out_bd;

    if (VDISK_READONLY(disk->info))
>>>>>>> 642d0333
        set_disk_ro(gd, 1);

    switch (VDISK_TYPE(disk->info)) {
    case VDISK_TYPE_CDROM:
        gd->flags |= GENHD_FL_REMOVABLE | GENHD_FL_CD;
        break;
    case VDISK_TYPE_FLOPPY: 
    case VDISK_TYPE_TAPE:
        gd->flags |= GENHD_FL_REMOVABLE;
        break;
    case VDISK_TYPE_DISK:
        break;
    default:
<<<<<<< HEAD
        printk(KERN_ALERT "XenLinux: unknown device type %d\n",
                        VDISK_TYPE(disk->info));
=======
        WPRINTK("unknown device type %d\n", VDISK_TYPE(disk->info));
>>>>>>> 642d0333
        break;
    }    

    list_add(&new->list, list);
out_bd:
    bdput(bd);
out:
    return 0;
}

static int xlvbd_device_del(struct lvdisk *disk)
{
    dev_t device;
    struct block_device *bd;
    struct gendisk *gd;
    struct xlbd_disk_info *di;
    int ret = 0, unused;

    device = MKDEV(MAJOR_XEN(disk->device), MINOR_XEN(disk->device));

    bd = bdget(device);
<<<<<<< HEAD
    if ( !bd )
=======
    if (bd == NULL)
>>>>>>> 642d0333
        return -1;

    gd = get_gendisk(device, &unused);
    di = gd->private_data;

<<<<<<< HEAD
    if ( di->mi->usage != 0 ) {
        printk(KERN_ALERT "VBD removal failed: used [dev=%x]\n", device);
=======
    if (di->mi->usage != 0) {
        WPRINTK("disk removal failed: used [dev=%x]\n", device);
>>>>>>> 642d0333
        ret = -1;
        goto out;
    }

    del_gendisk(gd);

    xlvbd_device_free(disk);
out:
    bdput(bd);
    return ret;
}

static int xlvbd_device_update(struct lvdisk *ldisk, vdisk_t *disk)
{
    dev_t device;
    struct block_device *bd;
    struct gendisk *gd;
    int unused;

<<<<<<< HEAD
    if ( ldisk->capacity == disk->capacity && ldisk->info == disk->info )
=======
    if ((ldisk->capacity == disk->capacity) && (ldisk->info == disk->info))
>>>>>>> 642d0333
        return 0;    

    device = MKDEV(MAJOR_XEN(ldisk->device), MINOR_XEN(ldisk->device));

    bd = bdget(device);
<<<<<<< HEAD
    if ( !bd )
=======
    if (bd == NULL)
>>>>>>> 642d0333
        return -1;

    gd = get_gendisk(device, &unused);
    set_capacity(gd, disk->capacity);    
    ldisk->capacity = disk->capacity;

    bdput(bd);

    return 0;
}

void xlvbd_refresh(void)
{
    vdisk_t *newdisks;
    struct list_head *tmp, *tmp2;
    struct lvdisk *disk;
    int i, nr;

    newdisks = xlvbd_probe(&nr);
<<<<<<< HEAD
    if ( !newdisks ) {
        printk(KERN_ALERT "failed to probe\n");
=======
    if (newdisks == NULL) {
        WPRINTK("failed to probe\n");
>>>>>>> 642d0333
        return;
    }
    
    i = 0;
    list_for_each_safe(tmp, tmp2, &vbds_list) {
        disk = list_entry(tmp, struct lvdisk, list);
        
        for (i = 0; i < nr; i++) {
            if ( !newdisks[i].device )
                continue;
            if ( disk->device == newdisks[i].device ) {
                xlvbd_device_update(disk, &newdisks[i]);
                newdisks[i].device = 0;
                break;
            }
        }
<<<<<<< HEAD
        if ( i == nr ) {
=======
        if (i == nr) {
>>>>>>> 642d0333
            xlvbd_device_del(disk);
            newdisks[i].device = 0;
        }
    }
    for (i = 0; i < nr; i++)
        if ( newdisks[i].device )
            xlvbd_device_add(&vbds_list, &newdisks[i]);
    kfree(newdisks);
}

/*
 * xlvbd_update_vbds - reprobes the VBD status and performs updates driver
 * state. The VBDs need to be updated in this way when the domain is
 * initialised and also each time we receive an XLBLK_UPDATE event.
 */
void xlvbd_update_vbds(void)
{
    xlvbd_refresh();
}

/*
 * Set up all the linux device goop for the virtual block devices
 * (vbd's) that we know about. Note that although from the backend
 * driver's p.o.v. VBDs are addressed simply an opaque 16-bit device
 * number, the domain creation tools conventionally allocate these
 * numbers to correspond to those used by 'real' linux -- this is just
 * for convenience as it means e.g. that the same /etc/fstab can be
 * used when booting with or without Xen.
 */
int xlvbd_init(void)
{
    int i, nr;
    vdisk_t *disks;
<<<<<<< HEAD

    INIT_LIST_HEAD(&vbds_list);

    memset(major_info, 0, sizeof(major_info));
    
    disks = xlvbd_probe(&nr);
    if ( !disks ) {
        printk(KERN_ALERT "failed to probe\n");
        return -1;
    }

    for (i = 0; i < nr; i++)
        xlvbd_device_add(&vbds_list, &disks[i]);
=======

    INIT_LIST_HEAD(&vbds_list);

    memset(major_info, 0, sizeof(major_info));
    
    disks = xlvbd_probe(&nr);
    if (disks == NULL) {
        WPRINTK("failed to probe\n");
        return -1;
    }

    for (i = 0; i < nr; i++)
        xlvbd_device_add(&vbds_list, &disks[i]);

>>>>>>> 642d0333
    kfree(disks);
    return 0;
}<|MERGE_RESOLUTION|>--- conflicted
+++ resolved
@@ -107,11 +107,7 @@
     struct lvdisk *disk;
 
     disk = kmalloc(sizeof(*disk), GFP_KERNEL);
-<<<<<<< HEAD
-    if (disk) {
-=======
     if (disk != NULL) {
->>>>>>> 642d0333
         memset(disk, 0, sizeof(*disk));
         INIT_LIST_HEAD(&disk->list);
     }
@@ -124,11 +120,7 @@
     kfree(disk);
 }
 
-<<<<<<< HEAD
-static vdisk_t * xlvbd_probe(int *ret)
-=======
 static vdisk_t *xlvbd_probe(int *ret)
->>>>>>> 642d0333
 {
     blkif_response_t rsp;
     blkif_request_t req;
@@ -137,11 +129,7 @@
     int nr;
 
     buf = __get_free_page(GFP_KERNEL);
-<<<<<<< HEAD
-    if ( !buf )
-=======
     if ((void *)buf == NULL)
->>>>>>> 642d0333
         goto out;
 
     memset(&req, 0, sizeof(req));
@@ -156,24 +144,12 @@
     blkif_control_send(&req, &rsp);
 #endif
     if ( rsp.status <= 0 ) {
-<<<<<<< HEAD
-        printk(KERN_ALERT "Could not probe disks (%d)\n", rsp.status);
-=======
         WPRINTK("Could not probe disks (%d)\n", rsp.status);
->>>>>>> 642d0333
         goto out;
     }
     nr = rsp.status;
     if ( nr > MAX_VBDS )
         nr = MAX_VBDS;
-<<<<<<< HEAD
-
-    disk_info = kmalloc(nr * sizeof(vdisk_t), GFP_KERNEL);
-    if ( disk_info )
-        memcpy(disk_info, (void *) buf, nr * sizeof(vdisk_t));
-    if ( ret )
-        *ret = nr;
-=======
 
     disk_info = kmalloc(nr * sizeof(vdisk_t), GFP_KERNEL);
     if (disk_info != NULL)
@@ -182,31 +158,17 @@
     if (ret != NULL)
         *ret = nr;
 
->>>>>>> 642d0333
 out:
     free_page(buf);
     return disk_info;
 }
 
-<<<<<<< HEAD
-static struct xlbd_major_info *xlbd_alloc_major_info(int major, int minor, int index)
-=======
 static struct xlbd_major_info *xlbd_alloc_major_info(
     int major, int minor, int index)
->>>>>>> 642d0333
 {
     struct xlbd_major_info *ptr;
 
     ptr = kmalloc(sizeof(struct xlbd_major_info), GFP_KERNEL);
-<<<<<<< HEAD
-    if ( !ptr )
-        return NULL;
-
-    memset(ptr, 0, sizeof(struct xlbd_major_info));
-
-    ptr->major = major;
-
-=======
     if (ptr == NULL)
         return NULL;
 
@@ -214,7 +176,6 @@
 
     ptr->major = major;
 
->>>>>>> 642d0333
     switch (index) {
     case XLBD_MAJOR_IDE_RANGE:
         ptr->type = &xlbd_ide_type;
@@ -230,10 +191,9 @@
         break;
     }
     
-<<<<<<< HEAD
-    if ( register_blkdev(ptr->major, ptr->type->devname) ) {
-        printk(KERN_ALERT "XL VBD: can't get major %d with name %s\n",
-                    ptr->major, ptr->type->devname);
+    if (register_blkdev(ptr->major, ptr->type->devname)) {
+        WPRINTK("can't get major %d with name %s\n",
+                ptr->major, ptr->type->devname);
         kfree(ptr);
         return NULL;
     }
@@ -269,15 +229,14 @@
     default: index = 19; break;
     }
 
-    return major_info[index]
-        ? major_info[index]
-        : xlbd_alloc_major_info(major, minor, index);
+    return ((major_info[index] != NULL) ? major_info[index] :
+            xlbd_alloc_major_info(major, minor, index));
 }
 
 static int xlvbd_blk_queue_alloc(struct xlbd_type_info *type)
 {
     xlbd_blk_queue = blk_init_queue(do_blkif_request, &blkif_io_lock);
-    if ( !xlbd_blk_queue )
+    if (xlbd_blk_queue == NULL)
         return -1;
 
     elevator_init(xlbd_blk_queue, "noop");
@@ -306,90 +265,6 @@
     return 0;
 }
 
-struct gendisk *xlvbd_alloc_gendisk(struct xlbd_major_info *mi, int minor,
-                    vdisk_t *disk)
-{
-    struct gendisk *gd;
-    struct xlbd_disk_info *di;
-    int nb_minors;
-
-    di = kmalloc(sizeof(struct xlbd_disk_info), GFP_KERNEL);
-    if ( !di )
-=======
-    if (register_blkdev(ptr->major, ptr->type->devname)) {
-        WPRINTK("can't get major %d with name %s\n",
-                ptr->major, ptr->type->devname);
-        kfree(ptr);
-        return NULL;
-    }
-
-    devfs_mk_dir(ptr->type->devname);
-    major_info[index] = ptr;
-    return ptr;
-}
-
-static struct xlbd_major_info *xlbd_get_major_info(int device)
-{
-    int major, minor, index;
-
-    major = MAJOR_XEN(device);
-    minor = MINOR_XEN(device);
-
-    switch (major) {
-    case IDE0_MAJOR: index = 0; break;
-    case IDE1_MAJOR: index = 1; break;
-    case IDE2_MAJOR: index = 2; break;
-    case IDE3_MAJOR: index = 3; break;
-    case IDE4_MAJOR: index = 4; break;
-    case IDE5_MAJOR: index = 5; break;
-    case IDE6_MAJOR: index = 6; break;
-    case IDE7_MAJOR: index = 7; break;
-    case IDE8_MAJOR: index = 8; break;
-    case IDE9_MAJOR: index = 9; break;
-    case SCSI_DISK0_MAJOR: index = 10; break;
-    case SCSI_DISK1_MAJOR ... SCSI_DISK7_MAJOR:
-        index = 11 + major - SCSI_DISK1_MAJOR;
-        break;
-    case SCSI_CDROM_MAJOR: index = 18; break;
-    default: index = 19; break;
-    }
-
-    return ((major_info[index] != NULL) ? major_info[index] :
-            xlbd_alloc_major_info(major, minor, index));
-}
-
-static int xlvbd_blk_queue_alloc(struct xlbd_type_info *type)
-{
-    xlbd_blk_queue = blk_init_queue(do_blkif_request, &blkif_io_lock);
-    if (xlbd_blk_queue == NULL)
-        return -1;
-
-    elevator_init(xlbd_blk_queue, "noop");
-
-    /*
-    * Turn off barking 'headactive' mode. We dequeue
-    * buffer heads as soon as we pass them to back-end
-    * driver.
-    */
-    blk_queue_headactive(xlbd_blk_queue, 0);
-
-    /* Hard sector size and max sectors impersonate the equiv. hardware. */
-    blk_queue_hardsect_size(xlbd_blk_queue, 512);
-    blk_queue_max_sectors(xlbd_blk_queue, 512);
-
-    /* Each segment in a request is up to an aligned page in size. */
-    blk_queue_segment_boundary(xlbd_blk_queue, PAGE_SIZE - 1);
-    blk_queue_max_segment_size(xlbd_blk_queue, PAGE_SIZE);
-
-    /* Ensure a merged request will fit in a single I/O ring slot. */
-    blk_queue_max_phys_segments(xlbd_blk_queue, BLKIF_MAX_SEGMENTS_PER_REQUEST);
-    blk_queue_max_hw_segments(xlbd_blk_queue, BLKIF_MAX_SEGMENTS_PER_REQUEST);
-
-    /* Make sure buffer addresses are sector-aligned. */
-    blk_queue_dma_alignment(xlbd_blk_queue, 511);
-    return 0;
-}
-
 struct gendisk *xlvbd_alloc_gendisk(
     struct xlbd_major_info *mi, int minor, vdisk_t *disk)
 {
@@ -399,29 +274,10 @@
 
     di = kmalloc(sizeof(struct xlbd_disk_info), GFP_KERNEL);
     if (di == NULL)
->>>>>>> 642d0333
         goto out;
     di->mi = mi;
     di->xd_device = disk->device;
 
-<<<<<<< HEAD
-    nb_minors = ((minor & ((1 << mi->type->partn_shift) - 1)) == 0)
-            ? mi->type->partn_per_major
-            : 1;
-
-    gd = alloc_disk(nb_minors);
-    if ( !gd )
-        goto out;
-
-    if ( nb_minors > 1 )
-        sprintf(gd->disk_name, "%s%c", mi->type->diskname,
-                'a' + mi->index * mi->type->partn_per_major +
-                    (minor >> mi->type->partn_shift));
-    else
-        sprintf(gd->disk_name, "%s%c%d", mi->type->diskname,
-                'a' + mi->index * mi->type->partn_per_major +
-                    (minor >> mi->type->partn_shift),
-=======
     /* Full disk rather than a single partition? */
     if ((minor & ((1 << mi->type->partn_shift) - 1)) == 0)
         nr_minors = 1 << mi->type->partn_shift;
@@ -438,7 +294,6 @@
         sprintf(gd->disk_name, "%s%c%d", mi->type->diskname,
                 'a' + mi->index * mi->type->disks_per_major +
                 (minor >> mi->type->partn_shift),
->>>>>>> 642d0333
                 minor & ((1 << mi->type->partn_shift) - 1));
 
     gd->major = mi->major;
@@ -447,29 +302,16 @@
     gd->private_data = di;
     set_capacity(gd, disk->capacity);
 
-<<<<<<< HEAD
-    if ( !xlbd_blk_queue )
-        if ( xlvbd_blk_queue_alloc(mi->type) )
-=======
     if ((xlbd_blk_queue == NULL) && xlvbd_blk_queue_alloc(mi->type))
->>>>>>> 642d0333
             goto out_gendisk;
 
     gd->queue = xlbd_blk_queue;
     add_disk(gd);
     return gd;
-<<<<<<< HEAD
-out_gendisk:
-    printk(KERN_ALERT "error gendisk\n");
-    del_gendisk(gd);
-out:
-    printk(KERN_ALERT "error out\n");
-=======
 
 out_gendisk:
     del_gendisk(gd);
 out:
->>>>>>> 642d0333
     kfree(di);
     return NULL;
 }
@@ -484,19 +326,11 @@
     struct xlbd_major_info *mi;
 
     mi = xlbd_get_major_info(disk->device);
-<<<<<<< HEAD
-    if ( !mi )
-        return -EPERM;
-
-    new = xlvbd_device_alloc();
-    if ( !new )
-=======
     if (mi == NULL)
         return -EPERM;
 
     new = xlvbd_device_alloc();
     if (new == NULL)
->>>>>>> 642d0333
         return -1;
     new->capacity = disk->capacity;
     new->device = disk->device;
@@ -506,16 +340,6 @@
     device = MKDEV(mi->major, minor);
     
     bd = bdget(device);
-<<<<<<< HEAD
-    if ( !bd )
-        goto out;
-    
-    gd = xlvbd_alloc_gendisk(mi, minor, disk);
-    if ( !gd )
-        goto out_bd;
-
-    if ( VDISK_READONLY(disk->info) )
-=======
     if (bd == NULL)
         goto out;
     
@@ -524,7 +348,6 @@
         goto out_bd;
 
     if (VDISK_READONLY(disk->info))
->>>>>>> 642d0333
         set_disk_ro(gd, 1);
 
     switch (VDISK_TYPE(disk->info)) {
@@ -538,12 +361,7 @@
     case VDISK_TYPE_DISK:
         break;
     default:
-<<<<<<< HEAD
-        printk(KERN_ALERT "XenLinux: unknown device type %d\n",
-                        VDISK_TYPE(disk->info));
-=======
         WPRINTK("unknown device type %d\n", VDISK_TYPE(disk->info));
->>>>>>> 642d0333
         break;
     }    
 
@@ -565,23 +383,14 @@
     device = MKDEV(MAJOR_XEN(disk->device), MINOR_XEN(disk->device));
 
     bd = bdget(device);
-<<<<<<< HEAD
-    if ( !bd )
-=======
     if (bd == NULL)
->>>>>>> 642d0333
         return -1;
 
     gd = get_gendisk(device, &unused);
     di = gd->private_data;
 
-<<<<<<< HEAD
-    if ( di->mi->usage != 0 ) {
-        printk(KERN_ALERT "VBD removal failed: used [dev=%x]\n", device);
-=======
     if (di->mi->usage != 0) {
         WPRINTK("disk removal failed: used [dev=%x]\n", device);
->>>>>>> 642d0333
         ret = -1;
         goto out;
     }
@@ -601,21 +410,13 @@
     struct gendisk *gd;
     int unused;
 
-<<<<<<< HEAD
-    if ( ldisk->capacity == disk->capacity && ldisk->info == disk->info )
-=======
     if ((ldisk->capacity == disk->capacity) && (ldisk->info == disk->info))
->>>>>>> 642d0333
         return 0;    
 
     device = MKDEV(MAJOR_XEN(ldisk->device), MINOR_XEN(ldisk->device));
 
     bd = bdget(device);
-<<<<<<< HEAD
-    if ( !bd )
-=======
     if (bd == NULL)
->>>>>>> 642d0333
         return -1;
 
     gd = get_gendisk(device, &unused);
@@ -635,13 +436,8 @@
     int i, nr;
 
     newdisks = xlvbd_probe(&nr);
-<<<<<<< HEAD
-    if ( !newdisks ) {
-        printk(KERN_ALERT "failed to probe\n");
-=======
     if (newdisks == NULL) {
         WPRINTK("failed to probe\n");
->>>>>>> 642d0333
         return;
     }
     
@@ -658,11 +454,7 @@
                 break;
             }
         }
-<<<<<<< HEAD
-        if ( i == nr ) {
-=======
         if (i == nr) {
->>>>>>> 642d0333
             xlvbd_device_del(disk);
             newdisks[i].device = 0;
         }
@@ -696,21 +488,6 @@
 {
     int i, nr;
     vdisk_t *disks;
-<<<<<<< HEAD
-
-    INIT_LIST_HEAD(&vbds_list);
-
-    memset(major_info, 0, sizeof(major_info));
-    
-    disks = xlvbd_probe(&nr);
-    if ( !disks ) {
-        printk(KERN_ALERT "failed to probe\n");
-        return -1;
-    }
-
-    for (i = 0; i < nr; i++)
-        xlvbd_device_add(&vbds_list, &disks[i]);
-=======
 
     INIT_LIST_HEAD(&vbds_list);
 
@@ -725,7 +502,6 @@
     for (i = 0; i < nr; i++)
         xlvbd_device_add(&vbds_list, &disks[i]);
 
->>>>>>> 642d0333
     kfree(disks);
     return 0;
 }