/******************************************************************************
 * dom_mem_ops.c
 *
 * Code to handle memory related requests from domains eg. balloon driver.
 *
 * Copyright (c) 2003-2004, B Dragovic & K A Fraser.
 */

#include <xen/config.h>
#include <xen/types.h>
#include <xen/lib.h>
#include <xen/mm.h>
#include <xen/perfc.h>
#include <xen/sched.h>
#include <xen/event.h>
#include <asm/domain_page.h>

/*
 * To allow safe resume of do_dom_mem_op() after preemption, we need to know 
 * at what point in the page list to resume. For this purpose I steal the 
 * high-order bits of the @op parameter, which are otherwise unused and zero.
 */
#define START_EXTENT_SHIFT 4 /* op[:4] == start_extent */

#define PREEMPT_CHECK(_op)                          \
    if ( hypercall_preempt_check() ) {              \
        hypercall_create_continuation(              \
            __HYPERVISOR_dom_mem_op, 5,             \
            (_op) | (i << START_EXTENT_SHIFT),      \
            extent_list, nr_extents, extent_order,  \
            (d == current) ? DOMID_SELF : d->id);   \
        return __HYPERVISOR_dom_mem_op;             \
    }

static long
alloc_dom_mem(struct domain *d, 
              unsigned long *extent_list, 
              unsigned long  start_extent,
              unsigned long  nr_extents,
              unsigned int   extent_order)
{
    struct pfn_info *page;
    unsigned long    i;

    if ( unlikely(!array_access_ok(VERIFY_WRITE, extent_list, 
                                   nr_extents, sizeof(*extent_list))) )
        return start_extent;

    if ( (extent_order != 0) && !IS_CAPABLE_PHYSDEV(current->domain) )
    {
        DPRINTK("Only I/O-capable domains may allocate > order-0 memory.\n");
        return start_extent;
    }

    for ( i = start_extent; i < nr_extents; i++ )
    {
<<<<<<< HEAD
        hypercall_may_preempt(
            __HYPERVISOR_dom_mem_op, 5,
            MEMOP_increase_reservation,
            &extent_list[i], nr_extents-i, extent_order,
            (d == current->domain) ? DOMID_SELF : d->id);
=======
        PREEMPT_CHECK(MEMOP_increase_reservation);
>>>>>>> 6d767673

        if ( unlikely((page = alloc_domheap_pages(d, extent_order)) == NULL) )
        {
            DPRINTK("Could not allocate a frame\n");
            return i;
        }

        /* Inform the domain of the new page's machine address. */ 
        if ( unlikely(__put_user(page_to_pfn(page), &extent_list[i]) != 0) )
            return i;
    }

    return i;
}
    
static long
free_dom_mem(struct domain *d,
             unsigned long *extent_list, 
             unsigned long  start_extent,
             unsigned long  nr_extents,
             unsigned int   extent_order)
{
    struct pfn_info *page;
    unsigned long    i, j, mpfn;

    if ( unlikely(!array_access_ok(VERIFY_READ, extent_list, 
                                   nr_extents, sizeof(*extent_list))) )
        return start_extent;

    for ( i = start_extent; i < nr_extents; i++ )
    {
<<<<<<< HEAD
        hypercall_may_preempt(
            __HYPERVISOR_dom_mem_op, 5,
            MEMOP_decrease_reservation,
            &extent_list[i], nr_extents-i, extent_order,
            (d == current->domain) ? DOMID_SELF : d->id);
=======
        PREEMPT_CHECK(MEMOP_decrease_reservation);
>>>>>>> 6d767673

        if ( unlikely(__get_user(mpfn, &extent_list[i]) != 0) )
            return i;

        for ( j = 0; j < (1 << extent_order); j++ )
        {
            if ( unlikely((mpfn + j) >= max_page) )
            {
                DPRINTK("Domain %u page number out of range (%08lx>=%08lx)\n", 
                        d->id, mpfn + j, max_page);
                return i;
            }
            
            page = &frame_table[mpfn + j];
            if ( unlikely(!get_page(page, d)) )
            {
                DPRINTK("Bad page free for domain %u\n", d->id);
                return i;
            }

            if ( test_and_clear_bit(_PGT_pinned, &page->u.inuse.type_info) )
                put_page_and_type(page);
            
            if ( test_and_clear_bit(_PGC_allocated, &page->count_info) )
                put_page(page);

            put_page(page);
        }
    }

    return i;
}

long
do_dom_mem_op(unsigned long  op, 
              unsigned long *extent_list, 
              unsigned long  nr_extents,
              unsigned int   extent_order,
              domid_t        domid)
{
    struct domain *d;
    unsigned long  rc, start_extent;

    /* Extract @start_extent from @op. */
    start_extent  = op >> START_EXTENT_SHIFT;
    op           &= (1 << START_EXTENT_SHIFT) - 1;

    if ( unlikely(start_extent > nr_extents) || 
         unlikely(nr_extents > (~0UL >> START_EXTENT_SHIFT)) )
        return -EINVAL;

    if ( likely(domid == DOMID_SELF) )
        d = current->domain;
    else if ( unlikely(!IS_PRIV(current->domain)) )
        return -EPERM;
    else if ( unlikely((d = find_domain_by_id(domid)) == NULL) )
	return -ESRCH;

    LOCK_BIGLOCK(d);

    switch ( op )
    {
    case MEMOP_increase_reservation:
        rc = alloc_dom_mem(
            d, extent_list, start_extent, nr_extents, extent_order);
	break;
    case MEMOP_decrease_reservation:
        rc = free_dom_mem(
            d, extent_list, start_extent, nr_extents, extent_order);
	break;
    default:
        rc = -ENOSYS;
        break;
    }

    if ( unlikely(domid != DOMID_SELF) )
	put_domain(d);

    UNLOCK_BIGLOCK(d);

    return rc;
}<|MERGE_RESOLUTION|>--- conflicted
+++ resolved
@@ -54,15 +54,7 @@
 
     for ( i = start_extent; i < nr_extents; i++ )
     {
-<<<<<<< HEAD
-        hypercall_may_preempt(
-            __HYPERVISOR_dom_mem_op, 5,
-            MEMOP_increase_reservation,
-            &extent_list[i], nr_extents-i, extent_order,
-            (d == current->domain) ? DOMID_SELF : d->id);
-=======
         PREEMPT_CHECK(MEMOP_increase_reservation);
->>>>>>> 6d767673
 
         if ( unlikely((page = alloc_domheap_pages(d, extent_order)) == NULL) )
         {
@@ -94,15 +86,7 @@
 
     for ( i = start_extent; i < nr_extents; i++ )
     {
-<<<<<<< HEAD
-        hypercall_may_preempt(
-            __HYPERVISOR_dom_mem_op, 5,
-            MEMOP_decrease_reservation,
-            &extent_list[i], nr_extents-i, extent_order,
-            (d == current->domain) ? DOMID_SELF : d->id);
-=======
         PREEMPT_CHECK(MEMOP_decrease_reservation);
->>>>>>> 6d767673
 
         if ( unlikely(__get_user(mpfn, &extent_list[i]) != 0) )
             return i;
