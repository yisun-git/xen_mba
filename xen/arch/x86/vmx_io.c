/*
 * vmx_io.c: handling I/O, interrupts related VMX entry/exit 
 * Copyright (c) 2004, Intel Corporation.
 *
 * This program is free software; you can redistribute it and/or modify it
 * under the terms and conditions of the GNU General Public License,
 * version 2, as published by the Free Software Foundation.
 *
 * This program is distributed in the hope it will be useful, but WITHOUT
 * ANY WARRANTY; without even the implied warranty of MERCHANTABILITY or
 * FITNESS FOR A PARTICULAR PURPOSE.  See the GNU General Public License for
 * more details.
 *
 * You should have received a copy of the GNU General Public License along with
 * this program; if not, write to the Free Software Foundation, Inc., 59 Temple
 * Place - Suite 330, Boston, MA 02111-1307 USA.
 *
 */
#include <xen/config.h>
#include <xen/init.h>
#include <xen/mm.h>
#include <xen/lib.h>
#include <xen/errno.h>
#include <xen/trace.h>

#include <asm/cpufeature.h>
#include <asm/processor.h>
#include <asm/msr.h>
#include <asm/vmx.h>
#include <asm/vmx_vmcs.h>
#include <xen/event.h>
#include <public/io/ioreq.h>
#include <asm/vmx_platform.h>
#include <asm/vmx_virpit.h>

#ifdef CONFIG_VMX

extern long do_block();
  
#if defined (__i386__)
static void load_xen_regs(struct xen_regs *regs)
{ 
    /*
     * Write the guest register value into VMCS
     */
    __vmwrite(GUEST_SS_SELECTOR, regs->ss);
    __vmwrite(GUEST_ESP, regs->esp);
    __vmwrite(GUEST_EFLAGS, regs->eflags);
    __vmwrite(GUEST_CS_SELECTOR, regs->cs);
    __vmwrite(GUEST_EIP, regs->eip);
}

static void set_reg_value (int size, int index, int seg, struct xen_regs *regs, long value)
{
    switch (size) {
    case BYTE:
        switch (index) {
        case 0:
            regs->eax &= 0xFFFFFF00;
            regs->eax |= (value & 0xFF);
            break;
        case 1:
            regs->ecx &= 0xFFFFFF00;
            regs->ecx |= (value & 0xFF);
            break;
        case 2:
            regs->edx &= 0xFFFFFF00;
            regs->edx |= (value & 0xFF);
            break;
        case 3:
            regs->ebx &= 0xFFFFFF00;
            regs->ebx |= (value & 0xFF);
            break;
        case 4:
            regs->eax &= 0xFFFF00FF;
            regs->eax |= ((value & 0xFF) << 8);
            break;
        case 5:
            regs->ecx &= 0xFFFF00FF;
            regs->ecx |= ((value & 0xFF) << 8);
            break;
        case 6:
            regs->edx &= 0xFFFF00FF;
            regs->edx |= ((value & 0xFF) << 8);
            break;
        case 7:
            regs->ebx &= 0xFFFF00FF;
            regs->ebx |= ((value & 0xFF) << 8);
            break;
        default:
            printk("size:%x, index:%x are invalid!\n", size, index);
            break;

        }
        break;
    case WORD:
        switch (index) {
        case 0:
            regs->eax &= 0xFFFF0000;
            regs->eax |= (value & 0xFFFF);
            break;
        case 1:
            regs->ecx &= 0xFFFF0000;
            regs->ecx |= (value & 0xFFFF);
            break;
        case 2:
            regs->edx &= 0xFFFF0000;
            regs->edx |= (value & 0xFFFF);
            break;
        case 3:
            regs->ebx &= 0xFFFF0000;
            regs->ebx |= (value & 0xFFFF);
            break;
        case 4:
            regs->esp &= 0xFFFF0000;
            regs->esp |= (value & 0xFFFF);
            break;

        case 5:
            regs->ebp &= 0xFFFF0000;
            regs->ebp |= (value & 0xFFFF);
            break;
        case 6:
            regs->esi &= 0xFFFF0000;
            regs->esi |= (value & 0xFFFF);
            break;
        case 7:
            regs->edi &= 0xFFFF0000;
            regs->edi |= (value & 0xFFFF);
            break;
        default:
            printk("size:%x, index:%x are invalid!\n", size, index);
            break;
        }
        break;
    case LONG:
        switch (index) {
        case 0:
            regs->eax = value;
            break;
        case 1:
            regs->ecx = value;
            break;
        case 2:
            regs->edx = value;
            break;
        case 3:
            regs->ebx = value;
            break;
        case 4:
            regs->esp = value;
            break;
        case 5:
            regs->ebp = value;
            break;
        case 6:
            regs->esi = value;
            break;
        case 7:
            regs->edi = value;
            break;
        default:
            printk("size:%x, index:%x are invalid!\n", size, index);
            break;
        }
        break;
    default:
        printk("size:%x, index:%x are invalid!\n", size, index);
        break;
    }
}
#else
static void load_xen_regs(struct xen_regs *regs)
{ 
	/* XXX: TBD */
	return;
}
static void set_reg_value (int size, int index, int seg, struct xen_regs *regs, long value)
{
	/* XXX: TBD */
	return;
}
#endif

void vmx_io_assist(struct exec_domain *ed) 
{
    vcpu_iodata_t *vio;
    ioreq_t *p;
    struct domain *d = ed->domain;
    execution_context_t *ec = get_execution_context();
    unsigned long old_eax;
    int sign;
    struct mi_per_cpu_info *mpci_p;
    struct xen_regs *inst_decoder_regs;

    mpci_p = &ed->arch.arch_vmx.vmx_platform.mpci;
    inst_decoder_regs = mpci_p->inst_decoder_regs;

    /* clear the pending event */
    ed->vcpu_info->evtchn_upcall_pending = 0;
    /* clear the pending bit for port 2 */
    clear_bit(IOPACKET_PORT>>5, &ed->vcpu_info->evtchn_pending_sel);
    clear_bit(IOPACKET_PORT, &d->shared_info->evtchn_pending[0]);

    vio = (vcpu_iodata_t *) ed->arch.arch_vmx.vmx_platform.shared_page_va;
    if (vio == 0) {
        VMX_DBG_LOG(DBG_LEVEL_1, 
                    "bad shared page: %lx", (unsigned long) vio);
        domain_crash_synchronous();
    }
    p = &vio->vp_ioreq;

    if (p->state == STATE_IORESP_HOOK){
        vmx_hooks_assist(ed);
    }

    /* clear IO wait VMX flag */
    if (test_bit(ARCH_VMX_IO_WAIT, &ed->arch.arch_vmx.flags)) {
        if (p->state != STATE_IORESP_READY) {
            printk("got a false I/O reponse\n");
            do_block();
        } else {
            p->state = STATE_INVALID;
        }
        clear_bit(ARCH_VMX_IO_WAIT, &ed->arch.arch_vmx.flags);
    } else {
        return;
    }

    sign = (p->df) ? -1 : 1;
    if (p->port_mm) {
        if (p->pdata_valid) {
            ec->esi += sign * p->count * p->size;
            ec->edi += sign * p->count * p->size;
        } else {
            if (p->dir == IOREQ_WRITE) {
                return;
            }
            int size = -1, index = -1;

            size = operand_size(ed->arch.arch_vmx.vmx_platform.mpci.mmio_target);
            index = operand_index(ed->arch.arch_vmx.vmx_platform.mpci.mmio_target);

            if (ed->arch.arch_vmx.vmx_platform.mpci.mmio_target & WZEROEXTEND) {
                p->u.data = p->u.data & 0xffff;
            }        
            set_reg_value(size, index, 0, (struct xen_regs *)ec, p->u.data);

        }
        load_xen_regs((struct xen_regs *)ec);
        return;
    }

    if (p->dir == IOREQ_WRITE) {
        if (p->pdata_valid) {
            ec->esi += sign * p->count * p->size;
            ec->ecx -= p->count;
        }
        return;
    } else {
        if (p->pdata_valid) {
            ec->edi += sign * p->count * p->size;
            ec->ecx -= p->count;
            return;
        }
    }

    old_eax = ec->eax;

    switch(p->size) {
    case 1:
        ec->eax = (old_eax & 0xffffff00) | (p->u.data & 0xff);
        break;
    case 2:
        ec->eax = (old_eax & 0xffff0000) | (p->u.data & 0xffff);
        break;
    case 4:
        ec->eax = (p->u.data & 0xffffffff);
        break;
    default:
        BUG();
    }
}

#if defined(__i386__) || defined(__x86_64__)
static inline int __fls(u32 word)
{
    int bit;

    __asm__("bsrl %1,%0"
            :"=r" (bit)
            :"rm" (word));
    return word ? bit : -1;
}
#else
#define __fls(x) 	generic_fls(x)
static __inline__ int generic_fls(u32 x)
{
    int r = 31;

    if (!x)
<<<<<<< HEAD
        return 0;
=======
        return -1;
>>>>>>> db9037d2
    if (!(x & 0xffff0000u)) {
        x <<= 16;
        r -= 16;
    }
    if (!(x & 0xff000000u)) {
        x <<= 8;
        r -= 8;
    }
    if (!(x & 0xf0000000u)) {
        x <<= 4;
        r -= 4;
    }
    if (!(x & 0xc0000000u)) {
        x <<= 2;
        r -= 2;
    }
    if (!(x & 0x80000000u)) {
        x <<= 1;
        r -= 1;
    }
    return r;
}
#endif

/* Simple minded Local APIC priority implementation. Fix later */
static __inline__ int find_highest_irq(u32 *pintr)
{
    if (pintr[7])
        return __fls(pintr[7]) + (256-32*1);
    if (pintr[6])
        return __fls(pintr[6]) + (256-32*2);
    if (pintr[5])
        return __fls(pintr[5]) + (256-32*3);
    if (pintr[4])
        return __fls(pintr[4]) + (256-32*4);
    if (pintr[3])
        return __fls(pintr[3]) + (256-32*5);
    if (pintr[2])
        return __fls(pintr[2]) + (256-32*6);
    if (pintr[1])
        return __fls(pintr[1]) + (256-32*7);
    return __fls(pintr[0]);
}

/*
 * Return 0-255 for pending irq.
 *        -1 when no pending.
 */
static inline int find_highest_pending_irq(struct exec_domain *d)
{
    vcpu_iodata_t *vio;

    vio = (vcpu_iodata_t *) d->arch.arch_vmx.vmx_platform.shared_page_va;
    if (vio == 0) {
        VMX_DBG_LOG(DBG_LEVEL_1, 
                    "bad shared page: %lx", (unsigned long) vio);
        domain_crash_synchronous();
    }
        
    return find_highest_irq((unsigned int *)&vio->vp_intr[0]);
}

static inline void clear_highest_bit(struct exec_domain *d, int vector)
{
    vcpu_iodata_t *vio;

    vio = (vcpu_iodata_t *) d->arch.arch_vmx.vmx_platform.shared_page_va;
    if (vio == 0) {
        VMX_DBG_LOG(DBG_LEVEL_1, 
                    "bad shared page: %lx", (unsigned long) vio);
        domain_crash_synchronous();
    }
        
    clear_bit(vector, &vio->vp_intr[0]);
}

static inline int irq_masked(unsigned long eflags)
{
    return ((eflags & X86_EFLAGS_IF) == 0);
}

void vmx_intr_assist(struct exec_domain *d) 
{
    int highest_vector = find_highest_pending_irq(d);
    unsigned long intr_fields, eflags;
    struct vmx_virpit_t *vpit = &(d->arch.arch_vmx.vmx_platform.vmx_pit);

    if (highest_vector == -1)
        return;

    __vmread(VM_ENTRY_INTR_INFO_FIELD, &intr_fields);
    if (intr_fields & INTR_INFO_VALID_MASK) {
        VMX_DBG_LOG(DBG_LEVEL_1, "vmx_intr_assist: intr_fields: %lx",
                    intr_fields);
        return;
    }

    __vmread(GUEST_EFLAGS, &eflags);
    if (irq_masked(eflags)) {
        VMX_DBG_LOG(DBG_LEVEL_1, "guesting pending: %x, eflags: %lx",
                    highest_vector, eflags);
        return;
    }
        
    if (vpit->pending_intr_nr && highest_vector == vpit->vector)
        vpit->pending_intr_nr--;
    else
        clear_highest_bit(d, highest_vector); 

    /* close the window between guest PIT initialization and sti */
    if (highest_vector == vpit->vector && !vpit->first_injected){
        vpit->first_injected = 1;
        vpit->pending_intr_nr = 0;
    }

    intr_fields = (INTR_INFO_VALID_MASK | INTR_TYPE_EXT_INTR | highest_vector);
    __vmwrite(VM_ENTRY_INTR_INFO_FIELD, intr_fields);

    __vmwrite(GUEST_INTERRUPTIBILITY_INFO, 0);

    TRACE_2D(TRC_VMX_INT, d, highest_vector);
    if (highest_vector == vpit->vector)
        vpit->inject_point = NOW();

    return;
}

void vmx_do_resume(struct exec_domain *d) 
{
    if ( test_bit(VMX_CPU_STATE_PG_ENABLED, &d->arch.arch_vmx.cpu_state) )
        __vmwrite(GUEST_CR3, pagetable_val(d->arch.shadow_table));
    else
        // paging is not enabled in the guest
        __vmwrite(GUEST_CR3, pagetable_val(d->domain->arch.phys_table));

    __vmwrite(HOST_CR3, pagetable_val(d->arch.monitor_table));
    __vmwrite(HOST_ESP, (unsigned long)get_stack_bottom());

    if (event_pending(d)) {
        if (test_bit(IOPACKET_PORT, &d->domain->shared_info->evtchn_pending[0])) 
            vmx_io_assist(d);

        else if (test_bit(ARCH_VMX_IO_WAIT, &d->arch.arch_vmx.flags)) {
            printk("got an event while blocked on I/O\n");
            do_block();
        }
                
        /* Assumption: device model will not inject an interrupt
         * while an ioreq_t is pending i.e. the response and 
         * interrupt can come together. But an interrupt without 
         * a response to ioreq_t is not ok.
         */
    }
    if (!test_bit(ARCH_VMX_IO_WAIT, &d->arch.arch_vmx.flags))
        vmx_intr_assist(d);
}

#endif /* CONFIG_VMX */

/*
 * Local variables:
 * mode: C
 * c-set-style: "BSD"
 * c-basic-offset: 4
 * tab-width: 4
 * indent-tabs-mode: nil
 * End:
 */<|MERGE_RESOLUTION|>--- conflicted
+++ resolved
@@ -299,11 +299,7 @@
     int r = 31;
 
     if (!x)
-<<<<<<< HEAD
-        return 0;
-=======
         return -1;
->>>>>>> db9037d2
     if (!(x & 0xffff0000u)) {
         x <<= 16;
         r -= 16;
